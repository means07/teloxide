--- conflicted
+++ resolved
@@ -56,13 +56,8 @@
 ]
 
 [dependencies]
-<<<<<<< HEAD
-teloxide-core = { version = "0.5.1", default-features = false }
+teloxide-core = { version = "0.6.0", default-features = false }
 teloxide-macros = { version = "0.6.1", optional = true }
-=======
-teloxide-core = { version = "0.6.0", default-features = false }
-teloxide-macros = { version = "0.6.0", optional = true }
->>>>>>> 00a58c1b
 
 serde_json = "1.0"
 serde = { version = "1.0", features = ["derive"] }
