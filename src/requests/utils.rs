--- conflicted
+++ resolved
@@ -36,16 +36,5 @@
             )
         })
         .flatten_stream();
-<<<<<<< HEAD
-    let part = Part::stream(Body::wrap_stream(file)).file_name(file_name);
-    part
-=======
-    Part::stream(Body::wrap_stream(file)).file_name(
-        path_to_file
-            .file_name()
-            .unwrap()
-            .to_string_lossy()
-            .into_owned(),
-    )
->>>>>>> 7b4a45f5
+    Part::stream(Body::wrap_stream(file)).file_name(file_name)
 }