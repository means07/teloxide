use crate::{
    dispatching::{
        update_listeners, update_listeners::UpdateListener, HandlerExt, UpdateFilterExt,
    },
    error_handlers::LoggingErrorHandler,
    types::Update,
<<<<<<< HEAD
    utils::command::BotCommand,
=======
    utils::command::BotCommands,
>>>>>>> fd18f9b2
};
use dptree::di::{DependencyMap, Injectable};
use std::{fmt::Debug, marker::PhantomData};
use teloxide_core::requests::Requester;

/// A [REPL] for commands.
///
/// All errors from an update listener and handler will be logged.
///
/// ## Caution
/// **DO NOT** use this function together with [`Dispatcher`] and other REPLs,
/// because Telegram disallow multiple requests at the same time from the same
/// bot.
///
/// ## Dependency requirements
///
///  - Those of [`HandlerExt::filter_command`].
///
/// [REPL]: https://en.wikipedia.org/wiki/Read-eval-print_loop
/// [`Dispatcher`]: crate::dispatching::Dispatcher
#[cfg(feature = "ctrlc_handler")]
pub async fn commands_repl<'a, R, Cmd, H, E, Args>(bot: R, handler: H, cmd: PhantomData<Cmd>)
where
<<<<<<< HEAD
    Cmd: BotCommand + Send + Sync + 'static,
=======
    Cmd: BotCommands + Send + Sync + 'static,
>>>>>>> fd18f9b2
    H: Injectable<DependencyMap, Result<(), E>, Args> + Send + Sync + 'static,
    R: Requester + Clone + Send + Sync + 'static,
    <R as Requester>::GetUpdates: Send,
    E: Debug + Send + Sync + 'static,
{
    let cloned_bot = bot.clone();

    commands_repl_with_listener(
        bot,
        handler,
        update_listeners::polling_default(cloned_bot).await,
        cmd,
    )
    .await;
}

/// Like [`commands_repl`], but with a custom [`UpdateListener`].
///
/// All errors from an update listener and handler will be logged.
///
/// ## Caution
/// **DO NOT** use this function together with [`Dispatcher`] and other REPLs,
/// because Telegram disallow multiple requests at the same time from the same
/// bot.
///
/// ## Dependency requirements
///
///  - Those of [`HandlerExt::filter_command`].
///
/// [`Dispatcher`]: crate::dispatching::Dispatcher
/// [`commands_repl`]: crate::dispatching::repls::commands_repl()
/// [`UpdateListener`]: crate::dispatching::update_listeners::UpdateListener
#[cfg(feature = "ctrlc_handler")]
pub async fn commands_repl_with_listener<'a, R, Cmd, H, L, ListenerE, E, Args>(
    bot: R,
    handler: H,
    listener: L,
    _cmd: PhantomData<Cmd>,
) where
<<<<<<< HEAD
    Cmd: BotCommand + Send + Sync + 'static,
=======
    Cmd: BotCommands + Send + Sync + 'static,
>>>>>>> fd18f9b2
    H: Injectable<DependencyMap, Result<(), E>, Args> + Send + Sync + 'static,
    L: UpdateListener<ListenerE> + Send + 'a,
    ListenerE: Debug + Send + 'a,
    R: Requester + Clone + Send + Sync + 'static,
    E: Debug + Send + Sync + 'static,
{
    use crate::dispatching::Dispatcher;
<<<<<<< HEAD

    // Other update types are of no interest to use since this REPL is only for
    // commands. See <https://github.com/teloxide/teloxide/issues/557>.
    let ignore_update = |_upd| Box::pin(async {});

    let mut dispatcher = Dispatcher::builder(
        bot,
        Update::filter_message().filter_command::<Cmd>().branch(dptree::endpoint(handler)),
    )
    .default_handler(ignore_update)
    .build();

    #[cfg(feature = "ctrlc_handler")]
    dispatcher.setup_ctrlc_handler();

    // To make mutable var from immutable.
    let mut dispatcher = dispatcher;

    dispatcher
        .dispatch_with_listener(
            listener,
            LoggingErrorHandler::with_custom_text("An error from the update listener"),
        )
        .await;
=======

    // Other update types are of no interest to use since this REPL is only for
    // commands. See <https://github.com/teloxide/teloxide/issues/557>.
    let ignore_update = |_upd| Box::pin(async {});

    Dispatcher::builder(
        bot,
        Update::filter_message().filter_command::<Cmd>().branch(dptree::endpoint(handler)),
    )
    .default_handler(ignore_update)
    .build()
    .setup_ctrlc_handler()
    .dispatch_with_listener(
        listener,
        LoggingErrorHandler::with_custom_text("An error from the update listener"),
    )
    .await;
>>>>>>> fd18f9b2
}<|MERGE_RESOLUTION|>--- conflicted
+++ resolved
@@ -4,11 +4,7 @@
     },
     error_handlers::LoggingErrorHandler,
     types::Update,
-<<<<<<< HEAD
-    utils::command::BotCommand,
-=======
     utils::command::BotCommands,
->>>>>>> fd18f9b2
 };
 use dptree::di::{DependencyMap, Injectable};
 use std::{fmt::Debug, marker::PhantomData};
@@ -32,11 +28,7 @@
 #[cfg(feature = "ctrlc_handler")]
 pub async fn commands_repl<'a, R, Cmd, H, E, Args>(bot: R, handler: H, cmd: PhantomData<Cmd>)
 where
-<<<<<<< HEAD
-    Cmd: BotCommand + Send + Sync + 'static,
-=======
     Cmd: BotCommands + Send + Sync + 'static,
->>>>>>> fd18f9b2
     H: Injectable<DependencyMap, Result<(), E>, Args> + Send + Sync + 'static,
     R: Requester + Clone + Send + Sync + 'static,
     <R as Requester>::GetUpdates: Send,
@@ -76,11 +68,7 @@
     listener: L,
     _cmd: PhantomData<Cmd>,
 ) where
-<<<<<<< HEAD
-    Cmd: BotCommand + Send + Sync + 'static,
-=======
     Cmd: BotCommands + Send + Sync + 'static,
->>>>>>> fd18f9b2
     H: Injectable<DependencyMap, Result<(), E>, Args> + Send + Sync + 'static,
     L: UpdateListener<ListenerE> + Send + 'a,
     ListenerE: Debug + Send + 'a,
@@ -88,32 +76,6 @@
     E: Debug + Send + Sync + 'static,
 {
     use crate::dispatching::Dispatcher;
-<<<<<<< HEAD
-
-    // Other update types are of no interest to use since this REPL is only for
-    // commands. See <https://github.com/teloxide/teloxide/issues/557>.
-    let ignore_update = |_upd| Box::pin(async {});
-
-    let mut dispatcher = Dispatcher::builder(
-        bot,
-        Update::filter_message().filter_command::<Cmd>().branch(dptree::endpoint(handler)),
-    )
-    .default_handler(ignore_update)
-    .build();
-
-    #[cfg(feature = "ctrlc_handler")]
-    dispatcher.setup_ctrlc_handler();
-
-    // To make mutable var from immutable.
-    let mut dispatcher = dispatcher;
-
-    dispatcher
-        .dispatch_with_listener(
-            listener,
-            LoggingErrorHandler::with_custom_text("An error from the update listener"),
-        )
-        .await;
-=======
 
     // Other update types are of no interest to use since this REPL is only for
     // commands. See <https://github.com/teloxide/teloxide/issues/557>.
@@ -131,5 +93,4 @@
         LoggingErrorHandler::with_custom_text("An error from the update listener"),
     )
     .await;
->>>>>>> fd18f9b2
 }