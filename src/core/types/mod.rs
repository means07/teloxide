--- conflicted
+++ resolved
@@ -1,5 +1,4 @@
 use self::not_implemented_types::*;
-<<<<<<< HEAD
 
 
 pub type Integer = i32;
@@ -27,15 +26,6 @@
     shipping_query::ShippingQuery,
     sticker::Sticker,
     successful_payment::SuccessfulPayment,
-=======
-pub use self::{
-    answer_pre_checkout_query::AnswerPreCheckoutQuery, answer_shipping_query::AnswerShippingQuery,
-    chat::Chat, chat_permissions::ChatPermissions, chat_photo::ChatPhoto, document::Document,
-    invoice::Invoice, label_price::LabeledPrice, message::Message, message_entity::MessageEntity,
-    order_info::OrderInfo, pre_checkout_query::PreCheckoutQuery, send_invoice::SendInvoice,
-    shipping_address::ShippingAddress, shipping_option::ShippingOption,
-    shipping_query::ShippingQuery, sticker::Sticker, successful_payment::SuccessfulPayment,
->>>>>>> f100bdc7
     user::User,
     input_file::InputFile,
     input_media::InputMedia,
