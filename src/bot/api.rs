use crate::{
    bot::Bot,
    requests::{
<<<<<<< HEAD
        ChatId, EditMessageLiveLocation, ForwardMessage, GetFile, GetMe,
        SendAudio, SendLocation, SendMediaGroup, SendMessage, SendPhoto,
        StopMessageLiveLocation, GetUpdates
=======
        AnswerPreCheckoutQuery, AnswerShippingQuery, EditMessageLiveLocation,
        ForwardMessage, GetFile, GetMe, KickChatMember, PinChatMessage,
        PromoteChatMember, RestrictChatMember, SendAudio, SendChatAction,
        SendContact, SendLocation, SendMediaGroup, SendMessage, SendPhoto,
        SendPoll, SendVenue, SendVideoNote, SendVoice, StopMessageLiveLocation,
        UnbanChatMember, UnpinChatMessage,
>>>>>>> 7b4a45f5
    },
    types::{ChatAction, ChatId, ChatPermissions, InputFile, InputMedia},
};

/// Telegram functions
impl Bot {
    pub fn get_me(&self) -> GetMe {
        GetMe::new(self.ctx())
    }

    pub fn get_updates(&self) -> GetUpdates {
        GetUpdates::new(self.ctx())
    }

    pub fn send_message<C, T>(&self, chat_id: C, text: T) -> SendMessage
    where
        C: Into<ChatId>,
        T: Into<String>,
    {
        SendMessage::new(self.ctx(), chat_id, text)
    }

    pub fn edit_message_live_location<Lt, Lg>(
        &self,
        latitude: Lt,
        longitude: Lg,
    ) -> EditMessageLiveLocation
    where
        Lt: Into<f64>,
        Lg: Into<f64>,
    {
        EditMessageLiveLocation::new(self.ctx(), latitude, longitude)
    }

    pub fn forward_message<C, F, M>(
        &self,
        chat_id: C,
        from_chat_id: F,
        message_id: M,
    ) -> ForwardMessage
    where
        C: Into<ChatId>,
        F: Into<ChatId>,
        M: Into<i32>,
    {
        ForwardMessage::new(self.ctx(), chat_id, from_chat_id, message_id)
    }

    pub fn send_audio<C, A>(&self, chat_id: C, audio: A) -> SendAudio
    where
        C: Into<ChatId>,
        A: Into<InputFile>,
    {
        SendAudio::new(self.ctx(), chat_id, audio)
    }

    pub fn send_location<C, Lt, Lg>(
        &self,
        chat_id: C,
        latitude: Lt,
        longitude: Lg,
    ) -> SendLocation
    where
        C: Into<ChatId>,
        Lt: Into<f64>,
        Lg: Into<f64>,
    {
        SendLocation::new(self.ctx(), chat_id, latitude, longitude)
    }

    pub fn send_media_group<C, M>(&self, chat_id: C, media: M) -> SendMediaGroup
    where
        C: Into<ChatId>,
        M: Into<Vec<InputMedia>>,
    {
        SendMediaGroup::new(self.ctx(), chat_id, media)
    }

    pub fn send_photo<C, P>(&self, chat_id: C, photo: P) -> SendPhoto
    where
        C: Into<ChatId>,
        P: Into<InputFile>,
    {
        SendPhoto::new(self.ctx(), chat_id, photo)
    }

    pub fn stop_message_live_location(&self) -> StopMessageLiveLocation {
        StopMessageLiveLocation::new(self.ctx())
    }

    pub fn get_file<F>(&self, file_id: F) -> GetFile
    where
        F: Into<String>,
    {
        GetFile::new(self.ctx(), file_id)
    }

    pub fn answer_pre_checkout_query<I, O>(
        &self,
        pre_checkout_query_id: I,
        ok: O,
    ) -> AnswerPreCheckoutQuery
    where
        I: Into<String>,
        O: Into<bool>,
    {
        AnswerPreCheckoutQuery::new(self.ctx(), pre_checkout_query_id, ok)
    }

    pub fn answer_shipping_query<I, O>(
        &self,
        shipping_query_id: I,
        ok: O,
    ) -> AnswerShippingQuery
    where
        I: Into<String>,
        O: Into<bool>,
    {
        AnswerShippingQuery::new(self.ctx(), shipping_query_id, ok)
    }

    pub fn kick_chat_member<C, U>(
        &self,
        chat_id: C,
        user_id: U,
    ) -> KickChatMember
    where
        C: Into<ChatId>,
        U: Into<i32>,
    {
        KickChatMember::new(self.ctx(), chat_id, user_id)
    }

    pub fn pin_chat_message<C, M>(
        &self,
        chat_id: C,
        message_id: M,
    ) -> PinChatMessage
    where
        C: Into<ChatId>,
        M: Into<i32>,
    {
        PinChatMessage::new(self.ctx(), chat_id, message_id)
    }

    pub fn promote_chat_member<C, U>(
        &self,
        chat_id: C,
        user_id: U,
    ) -> PromoteChatMember
    where
        C: Into<ChatId>,
        U: Into<i32>,
    {
        PromoteChatMember::new(self.ctx(), chat_id, user_id)
    }

    pub fn restrict_chat_member<C, U, P>(
        &self,
        chat_id: C,
        user_id: U,
        permissions: P,
    ) -> RestrictChatMember
    where
        C: Into<ChatId>,
        U: Into<i32>,
        P: Into<ChatPermissions>,
    {
        RestrictChatMember::new(self.ctx(), chat_id, user_id, permissions)
    }

    pub fn send_chat_action<C, A>(
        &self,
        chat_id: C,
        action: A,
    ) -> SendChatAction
    where
        C: Into<ChatId>,
        A: Into<ChatAction>,
    {
        SendChatAction::new(self.ctx(), chat_id, action)
    }

    pub fn send_contact<C, P, F>(
        &self,
        chat_id: C,
        phone_number: P,
        first_name: F,
    ) -> SendContact
    where
        C: Into<ChatId>,
        P: Into<String>,
        F: Into<String>,
    {
        SendContact::new(self.ctx(), chat_id, phone_number, first_name)
    }

    pub fn send_poll<C, Q, O>(
        &self,
        chat_id: C,
        question: Q,
        options: O,
    ) -> SendPoll
    where
        C: Into<ChatId>,
        Q: Into<String>,
        O: Into<Vec<String>>,
    {
        SendPoll::new(self.ctx(), chat_id, question, options)
    }

    pub fn send_venue<C, Lt, Lg, T, A>(
        &self,
        chat_id: C,
        latitude: Lt,
        longitude: Lg,
        title: T,
        address: A,
    ) -> SendVenue
    where
        C: Into<ChatId>,
        Lt: Into<f64>,
        Lg: Into<f64>,
        T: Into<String>,
        A: Into<String>,
    {
        SendVenue::new(self.ctx(), chat_id, latitude, longitude, title, address)
    }

    pub fn send_video_note<C, V>(
        &self,
        chat_id: C,
        video_note: V,
    ) -> SendVideoNote
    where
        C: Into<ChatId>,
        V: Into<String>, // TODO: InputFile
    {
        SendVideoNote::new(self.ctx(), chat_id, video_note)
    }

    pub fn send_voice<C, V>(&self, chat_id: C, voice: V) -> SendVoice
    where
        C: Into<ChatId>,
        V: Into<String>, // TODO: InputFile
    {
        SendVoice::new(self.ctx(), chat_id, voice)
    }

    pub fn unban_chat_member<C, U>(
        &self,
        chat_id: C,
        user_id: U,
    ) -> UnbanChatMember
    where
        C: Into<ChatId>,
        U: Into<i32>,
    {
        UnbanChatMember::new(self.ctx(), chat_id, user_id)
    }

    pub fn unpin_chat_message<C>(&self, chat_id: C) -> UnpinChatMessage
    where
        C: Into<ChatId>,
    {
        UnpinChatMessage::new(self.ctx(), chat_id)
    }
}<|MERGE_RESOLUTION|>--- conflicted
+++ resolved
@@ -1,18 +1,12 @@
 use crate::{
     bot::Bot,
     requests::{
-<<<<<<< HEAD
-        ChatId, EditMessageLiveLocation, ForwardMessage, GetFile, GetMe,
-        SendAudio, SendLocation, SendMediaGroup, SendMessage, SendPhoto,
-        StopMessageLiveLocation, GetUpdates
-=======
         AnswerPreCheckoutQuery, AnswerShippingQuery, EditMessageLiveLocation,
         ForwardMessage, GetFile, GetMe, KickChatMember, PinChatMessage,
         PromoteChatMember, RestrictChatMember, SendAudio, SendChatAction,
         SendContact, SendLocation, SendMediaGroup, SendMessage, SendPhoto,
         SendPoll, SendVenue, SendVideoNote, SendVoice, StopMessageLiveLocation,
-        UnbanChatMember, UnpinChatMessage,
->>>>>>> 7b4a45f5
+        UnbanChatMember, UnpinChatMessage, GetUpdates
     },
     types::{ChatAction, ChatId, ChatPermissions, InputFile, InputMedia},
 };
