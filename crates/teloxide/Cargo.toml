--- conflicted
+++ resolved
@@ -116,11 +116,7 @@
 deadpool-redis = { version = "0.20", features = ["rt_tokio_1"], optional = true }
 serde_cbor = { version = "0.11", optional = true }
 bincode = { version = "1.3", optional = true }
-<<<<<<< HEAD
 axum = { version = "0.8", optional = true }
-=======
-axum = { version = "0.8.0", optional = true }
->>>>>>> 53a69e84
 tower = { version = "0.5.0", optional = true }
 tower-http = { version = "0.6.2", features = ["trace"], optional = true }
 rand = { version = "0.8.5", optional = true }
