--- conflicted
+++ resolved
@@ -1,9 +1,6 @@
 This document describes breaking changes of `teloxide` crate, as well as the ways to update code.
 Note that the list of required changes is not fully exhaustive and it may lack something in rare cases.
 
-<<<<<<< HEAD
-## 0.11 -> 0.11.2
-=======
 ## 0.11 -> 0.??
 
 ### teloxide
@@ -12,8 +9,7 @@
 If you are using rocksdb storage, you'll need to either write `Storage` impl yourself, or use a third party crate.
 <!-- FIXME: add a link once there *is* a third party crate -->
 
-## 0.11 -> 0.11.1
->>>>>>> 2ae03963
+## 0.11 -> 0.11.2
 
 ### teloxide
 
